package dockerfile // import "github.com/docker/docker/builder/dockerfile"

import (
	"bytes"
	"context"
	"os"
	"path/filepath"
	"strings"

	"github.com/containerd/containerd/platforms"
	"github.com/docker/docker/api/types/container"
	"github.com/docker/docker/api/types/mount"
	"github.com/docker/docker/pkg/idtools"
	"github.com/docker/docker/pkg/jsonmessage"
	"golang.org/x/sys/windows"
)

<<<<<<< HEAD
func parseChownFlag(ctx context.Context, builder *Builder, state *dispatchState, chown, ctrRootPath string, identityMapping *idtools.IdentityMapping) (idtools.Identity, error) {
=======
func parseChownFlag(builder *Builder, state *dispatchState, chown, ctrRootPath string, identityMapping idtools.IdentityMapping) (idtools.Identity, error) {
>>>>>>> 88e1fec4
	if builder.options.Platform == "windows" {
		return getAccountIdentity(ctx, builder, chown, ctrRootPath, state)
	}

	return identityMapping.RootPair(), nil
}

func getAccountIdentity(ctx context.Context, builder *Builder, accountName string, ctrRootPath string, state *dispatchState) (idtools.Identity, error) {
	// If this is potentially a string SID then attempt to convert it to verify
	// this, otherwise continue looking for the account.
	if strings.HasPrefix(accountName, "S-") || strings.HasPrefix(accountName, "s-") {
		sid, err := windows.StringToSid(accountName)

		if err == nil {
			return idtools.Identity{SID: sid.String()}, nil
		}
	}

	// Attempt to obtain the SID using the name.
	sid, _, accType, err := windows.LookupSID("", accountName)

	// If this is a SID that is built-in and hence the same across all systems then use that.
	if err == nil && (accType == windows.SidTypeAlias || accType == windows.SidTypeWellKnownGroup) {
		return idtools.Identity{SID: sid.String()}, nil
	}

	// Check if the account name is one unique to containers.
	if strings.EqualFold(accountName, "ContainerAdministrator") {
		return idtools.Identity{SID: idtools.ContainerAdministratorSidString}, nil

	} else if strings.EqualFold(accountName, "ContainerUser") {
		return idtools.Identity{SID: idtools.ContainerUserSidString}, nil
	}

	// All other lookups failed, so therefore determine if the account in
	// question exists in the container and if so, obtain its SID.
	return lookupNTAccount(ctx, builder, accountName, state)
}

func lookupNTAccount(ctx context.Context, builder *Builder, accountName string, state *dispatchState) (idtools.Identity, error) {

	source, _ := filepath.Split(os.Args[0])

	target := "C:\\Docker"
	targetExecutable := target + "\\containerutility.exe"

	optionsPlatform, err := platforms.Parse(builder.options.Platform)
	if err != nil {
		return idtools.Identity{}, err
	}

	runConfig := copyRunConfig(state.runConfig,
		withCmdCommentString("internal run to obtain NT account information.", optionsPlatform.OS))

	runConfig.Cmd = []string{targetExecutable, "getaccountsid", accountName}

	hostConfig := &container.HostConfig{Mounts: []mount.Mount{
		{
			Type:     mount.TypeBind,
			Source:   source,
			Target:   target,
			ReadOnly: true,
		},
	},
	}

	container, err := builder.containerManager.Create(ctx, runConfig, hostConfig)
	if err != nil {
		return idtools.Identity{}, err
	}

	stdout := new(bytes.Buffer)
	stderr := new(bytes.Buffer)

	if err := builder.containerManager.Run(ctx, container.ID, stdout, stderr); err != nil {
		if err, ok := err.(*statusCodeError); ok {
			return idtools.Identity{}, &jsonmessage.JSONError{
				Message: stderr.String(),
				Code:    err.StatusCode(),
			}
		}
		return idtools.Identity{}, err
	}

	accountSid := stdout.String()

	return idtools.Identity{SID: accountSid}, nil
}<|MERGE_RESOLUTION|>--- conflicted
+++ resolved
@@ -15,11 +15,7 @@
 	"golang.org/x/sys/windows"
 )
 
-<<<<<<< HEAD
-func parseChownFlag(ctx context.Context, builder *Builder, state *dispatchState, chown, ctrRootPath string, identityMapping *idtools.IdentityMapping) (idtools.Identity, error) {
-=======
 func parseChownFlag(builder *Builder, state *dispatchState, chown, ctrRootPath string, identityMapping idtools.IdentityMapping) (idtools.Identity, error) {
->>>>>>> 88e1fec4
 	if builder.options.Platform == "windows" {
 		return getAccountIdentity(ctx, builder, chown, ctrRootPath, state)
 	}
