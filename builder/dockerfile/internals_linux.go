--- conflicted
+++ resolved
@@ -12,11 +12,7 @@
 	"github.com/pkg/errors"
 )
 
-<<<<<<< HEAD
-func parseChownFlag(ctx context.Context, builder *Builder, state *dispatchState, chown, ctrRootPath string, identityMapping *idtools.IdentityMapping) (idtools.Identity, error) {
-=======
 func parseChownFlag(builder *Builder, state *dispatchState, chown, ctrRootPath string, identityMapping idtools.IdentityMapping) (idtools.Identity, error) {
->>>>>>> 88e1fec4
 	var userStr, grpStr string
 	parts := strings.Split(chown, ":")
 	if len(parts) > 2 {
