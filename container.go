--- conflicted
+++ resolved
@@ -1,6 +1,7 @@
 package docker
 
 import (
+	"./fs"
 	"encoding/json"
 	"errors"
 	"github.com/kr/pty"
@@ -13,7 +14,6 @@
 	"strconv"
 	"syscall"
 	"time"
-	"./fs"
 )
 
 var sysInitPath string
@@ -34,7 +34,7 @@
 	Config     *Config
 	Mountpoint *fs.Mountpoint
 	State      *State
-	Image	   string
+	Image      string
 
 	network         *NetworkInterface
 	networkManager  *NetworkManager
@@ -61,30 +61,6 @@
 	OpenStdin bool // Open stdin
 }
 
-<<<<<<< HEAD
-func createContainer(id string, root string, command string, args []string, image *fs.Image, config *Config) (*Container, error) {
-	mountpoint, err := image.Mountpoint(path.Join(root, "rootfs"), path.Join(root, "rw"))
-	if err != nil {
-		return nil, err
-	}
-	container := &Container{
-		Id:         id,
-		Root:       root,
-		Created:    time.Now(),
-		Path:       command,
-		Args:       args,
-		Config:     config,
-		Image:		image.Id,
-		Mountpoint: mountpoint,
-		State:      newState(),
-
-		SysInitPath:   sysInitPath,
-		lxcConfigPath: path.Join(root, "config.lxc"),
-		stdout:        newWriteBroadcaster(),
-		stderr:        newWriteBroadcaster(),
-		stdoutLog:     new(bytes.Buffer),
-		stderrLog:     new(bytes.Buffer),
-=======
 type NetworkSettings struct {
 	IpAddress   string
 	IpPrefixLen int
@@ -92,7 +68,11 @@
 	PortMapping map[string]string
 }
 
-func createContainer(id string, root string, command string, args []string, layers []string, config *Config, netManager *NetworkManager) (*Container, error) {
+func createContainer(id string, root string, command string, args []string, image *fs.Image, config *Config, netManager *NetworkManager) (*Container, error) {
+	mountpoint, err := image.Mountpoint(path.Join(root, "rootfs"), path.Join(root, "rw"))
+	if err != nil {
+		return nil, err
+	}
 	container := &Container{
 		Id:              id,
 		Root:            root,
@@ -100,7 +80,8 @@
 		Path:            command,
 		Args:            args,
 		Config:          config,
-		Filesystem:      newFilesystem(path.Join(root, "rootfs"), path.Join(root, "rw"), layers),
+		Image:           image.Id,
+		Mountpoint:      mountpoint,
 		State:           newState(),
 		networkManager:  netManager,
 		NetworkSettings: &NetworkSettings{},
@@ -122,7 +103,6 @@
 		return nil, err
 	} else {
 		container.stderrLog = stderrLog
->>>>>>> fb350e0c
 	}
 	if container.Config.OpenStdin {
 		container.stdin, container.stdinPipe = io.Pipe()
@@ -132,16 +112,6 @@
 	container.stdout.AddWriter(NopWriteCloser(container.stdoutLog))
 	container.stderr.AddWriter(NopWriteCloser(container.stderrLog))
 
-<<<<<<< HEAD
-	if err := os.Mkdir(root, 0700); err != nil {
-		return nil, err
-	}
-	/*if err := container.Filesystem.createMountPoints(); err != nil {
-=======
-	if err := container.Filesystem.createMountPoints(); err != nil {
->>>>>>> fb350e0c
-		return nil, err
-	}*/
 	if err := container.save(); err != nil {
 		return nil, err
 	}
@@ -164,11 +134,7 @@
 	if err := json.Unmarshal(data, container); err != nil {
 		return nil, err
 	}
-<<<<<<< HEAD
-	// if err := container.Filesystem.createMountPoints(); err != nil {
-	// 	return nil, err
-	// }
-=======
+
 	// Setup logging of stdout and stderr to disk
 	if stdoutLog, err := os.OpenFile(path.Join(container.Root, container.Id+"-stdout.log"), os.O_RDWR|os.O_APPEND|os.O_CREATE, 0600); err != nil {
 		return nil, err
@@ -183,11 +149,6 @@
 	container.stdout.AddWriter(NopWriteCloser(container.stdoutLog))
 	container.stderr.AddWriter(NopWriteCloser(container.stderrLog))
 
-	// Create mountpoints
-	if err := container.Filesystem.createMountPoints(); err != nil {
-		return nil, err
-	}
->>>>>>> fb350e0c
 	if container.Config.OpenStdin {
 		container.stdin, container.stdinPipe = io.Pipe()
 	} else {
